--- conflicted
+++ resolved
@@ -31,17 +31,15 @@
 [options.packages.find]
 exclude = tests
 
-<<<<<<< HEAD
 [options.extras_require]
 coverage =
     pytest-cov
 testing =
     pytest
     pytest-asyncio
-=======
+
 [options.package_data]
 ansq = py.typed
->>>>>>> 135fb629
 
 [coverage:run]
 branch = True
